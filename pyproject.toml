[tool.poetry]
name = "pysnc"
<<<<<<< HEAD
version = "1.1.7a0"
=======
version = "1.1.6a2"
>>>>>>> 505ca4e9
description = "Python SNC (REST) API"
authors = ["Matthew Gill <matthew.gill@servicenow.com>"]
license = "MIT"
readme = "README.md"
repository = "https://github.com/ServiceNow/PySNC"
documentation = "https://servicenow.github.io/PySNC/"
keywords = ["servicenow", "snc"]
classifiers = [
    'Development Status :: 4 - Beta',
    'Intended Audience :: Developers',
    'Programming Language :: Python :: 3',
    'Programming Language :: Python :: 3.7',
    'Operating System :: OS Independent',
]

[tool.poetry.dependencies]
python = "^3.8"
requests = "2.31.0"
requests-oauthlib = { version = ">=1.2.0", optional = true}
certifi = "2023.7.22"
pip = "^23.3.1"
urllib3 = "^2.0.7"

[tool.poetry.extras]
oauth = ["requests-oauthlib"]

[tool.poetry.group.dev.dependencies]
requests-oauthlib = ">=1.2.0"
pytest = "^7.3.1"
python-dotenv = "^1.0.0"
mypy = "^1.2.0"
types-requests = "^2.29.0.0"
types-oauthlib = "^3.2.0.7"
jake = "^3.0.0"

[tool.poetry.group.docs.dependencies]
sphinx = "*"

[build-system]
requires = ["poetry-core"]
build-backend = "poetry.core.masonry.api"<|MERGE_RESOLUTION|>--- conflicted
+++ resolved
@@ -1,10 +1,6 @@
 [tool.poetry]
 name = "pysnc"
-<<<<<<< HEAD
 version = "1.1.7a0"
-=======
-version = "1.1.6a2"
->>>>>>> 505ca4e9
 description = "Python SNC (REST) API"
 authors = ["Matthew Gill <matthew.gill@servicenow.com>"]
 license = "MIT"
