name: Upload Python Package

on:
  release:
    types: [published]

jobs:
  deploy:
    runs-on: ubuntu-latest
    steps:
      - uses: actions/checkout@v3
      - name: Setup Python
        uses: actions/setup-python@v4
        with:
          python-version: "3.11"
      - name: cache poetry install
        uses: actions/cache@v2
        with:
          path: ~/.local
          key: poetry-1.4.2-0
      - name: setup poetry
        uses: snok/install-poetry@v1
        with:
          poetry-version: 1.4.2
          virtualenvs-create: true
          virtualenvs-in-project: true
      - name: cache deps
        id: cache-deps
        uses: actions/cache@v2
        with:
          path: .venv
          key: pydeps-${{ hashFiles('**/poetry.lock') }}
      - name: publish pypi
        env:
          PYPI_TOKEN: ${{ secrets.PYPI_API_TOKEN }}
        run: |
          poetry config pypi-token.pypi $PYPI_TOKEN
          poetry publish --build
      - name: build docs
        run: |
          mkdir gh-pages
          touch gh-pages/.nojekyll
          cd docs
<<<<<<< HEAD
          poetry run sphinx-build -b html . _build
=======
          poetry run make clean html
>>>>>>> 9114c6d3
          cp -r _build/* ../gh-pages/
      - name: publish docs
        uses: JamesIves/github-pages-deploy-action@4.1.4
        with:
          branch: gh-pages
          folder: gh-pages<|MERGE_RESOLUTION|>--- conflicted
+++ resolved
@@ -41,11 +41,7 @@
           mkdir gh-pages
           touch gh-pages/.nojekyll
           cd docs
-<<<<<<< HEAD
-          poetry run sphinx-build -b html . _build
-=======
           poetry run make clean html
->>>>>>> 9114c6d3
           cp -r _build/* ../gh-pages/
       - name: publish docs
         uses: JamesIves/github-pages-deploy-action@4.1.4
